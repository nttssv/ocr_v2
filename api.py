--- conflicted
+++ resolved
@@ -51,13 +51,8 @@
 
 # Global variables
 processing_tasks: Dict[str, Dict[str, Any]] = {}
-<<<<<<< HEAD
 # Optimized for maximum parallel processing - configurable via environment
 thread_pool = ThreadPoolExecutor(max_workers=MAX_WORKERS)
-=======
-# Optimized for maximum parallel processing - increase workers for faster processing
-thread_pool = ThreadPoolExecutor(max_workers=2)
->>>>>>> e4c90f8b
 
 @asynccontextmanager
 async def lifespan(app: FastAPI):
@@ -990,11 +985,7 @@
         
         # Use ThreadPoolExecutor for parallel processing with optimized parameters
         # Increased workers for maximum performance - target ~2s per page
-<<<<<<< HEAD
         with ThreadPoolExecutor(max_workers=min(MAX_WORKERS, total_pages)) as executor:
-=======
-        with ThreadPoolExecutor(max_workers=min(2, total_pages)) as executor:
->>>>>>> e4c90f8b
             # Submit all page processing tasks with handwriting detection parameter
             future_to_page = {
                 executor.submit(process_single_page, page_file, i + 1, output_dir, filename_base, language, enable_handwriting_detection): i + 1
